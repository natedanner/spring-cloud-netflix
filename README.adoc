////
DO NOT EDIT THIS FILE. IT WAS GENERATED.
Manual changes to this file will be lost when it is generated again.
Edit the files in the src/main/asciidoc/ directory instead.
////


:doctype: book
:idprefix:
:idseparator: -
:toc: left
:toclevels: 4
:tabsize: 4
:numbered:
:sectanchors:
:sectnums:
:icons: font
:hide-uri-scheme:
:docinfo: shared,private

:sc-ext: java
:project-full-name: Spring Cloud Netflix

<<<<<<< HEAD
image::https://github.com/spring-cloud/spring-cloud-netflix/actions/workflows/maven.yml/badge.svg?branch=4.0.x&style=svg["Build",link="https://github.com/spring-cloud/spring-cloud-netflix/actions/workflows/maven.yml"]
=======
image::https://github.com/spring-cloud/spring-cloud-netflix/actions/workflows/maven.yml/badge.svg?branch=3.1.x&style=svg["Build",link="https://github.com/spring-cloud/spring-cloud-netflix/actions/workflows/maven.yml"]

image:https://codecov.io/gh/spring-cloud/spring-cloud-netflix/branch/3.1.x/graph/badge.svg["Codecov", link="https://app.codecov.io/gh/spring-cloud/spring-cloud-netflix/tree/3.1.x"]
>>>>>>> 23259330

image:https://codecov.io/gh/spring-cloud/spring-cloud-netflix/branch/4.0.x/graph/badge.svg["Codecov", link="https://app.codecov.io/gh/spring-cloud/spring-cloud-netflix/tree/4.0.x"]

:doctype: book
:idprefix:
:idseparator: -
:toc: left
:toclevels: 4
:tabsize: 4
:numbered:
:sectanchors:
:sectnums:
:icons: font
:hide-uri-scheme:
:docinfo: shared,private

:sc-ext: java
:project-full-name: Spring Cloud Netflix

This project provides Netflix OSS integrations for Spring Boot apps through autoconfiguration
and binding to the Spring Environment and other Spring programming model idioms. With a few
simple annotations you can quickly enable and configure the common patterns inside your
application and build large distributed systems with battle-tested Netflix components. The
patterns provided include Service Discovery (Eureka).


== Features

* Service Discovery: Eureka instances can be registered and clients can discover the instances using Spring-managed beans
* Service Discovery: an embedded Eureka server can be created with declarative Java configuration


== Building

Unresolved directive in <stdin> - include::https://raw.githubusercontent.com/spring-cloud/spring-cloud-build/main/docs/modules/ROOT/partials/building.adoc[]

NOTE:  To build the module `spring-cloud-netflix-hystrix-contract` along with the entire Netflix project run the
`build.sh` script in the `scripts` directory.

== Contributing

Unresolved directive in <stdin> - include::https://raw.githubusercontent.com/spring-cloud/spring-cloud-build/main/docs/modules/ROOT/partials/contributing-docs.adoc[]

== License

The project license file is available https://raw.githubusercontent.com/spring-cloud/spring-cloud-netflix/main/LICENSE.txt[here].<|MERGE_RESOLUTION|>--- conflicted
+++ resolved
@@ -21,13 +21,7 @@
 :sc-ext: java
 :project-full-name: Spring Cloud Netflix
 
-<<<<<<< HEAD
 image::https://github.com/spring-cloud/spring-cloud-netflix/actions/workflows/maven.yml/badge.svg?branch=4.0.x&style=svg["Build",link="https://github.com/spring-cloud/spring-cloud-netflix/actions/workflows/maven.yml"]
-=======
-image::https://github.com/spring-cloud/spring-cloud-netflix/actions/workflows/maven.yml/badge.svg?branch=3.1.x&style=svg["Build",link="https://github.com/spring-cloud/spring-cloud-netflix/actions/workflows/maven.yml"]
-
-image:https://codecov.io/gh/spring-cloud/spring-cloud-netflix/branch/3.1.x/graph/badge.svg["Codecov", link="https://app.codecov.io/gh/spring-cloud/spring-cloud-netflix/tree/3.1.x"]
->>>>>>> 23259330
 
 image:https://codecov.io/gh/spring-cloud/spring-cloud-netflix/branch/4.0.x/graph/badge.svg["Codecov", link="https://app.codecov.io/gh/spring-cloud/spring-cloud-netflix/tree/4.0.x"]
 
@@ -62,14 +56,99 @@
 
 == Building
 
-Unresolved directive in <stdin> - include::https://raw.githubusercontent.com/spring-cloud/spring-cloud-build/main/docs/modules/ROOT/partials/building.adoc[]
+:jdkversion: 17
+
+[[basic-compile-and-test]]
+== Basic Compile and Test
+
+To build the source you will need to install JDK {jdkversion}.
+
+Spring Cloud uses Maven for most build-related activities, and you
+should be able to get off the ground quite quickly by cloning the
+project you are interested in and typing
+
+----
+$ ./mvnw install
+----
+
+NOTE: You can also install Maven (>=3.3.3) yourself and run the `mvn` command
+in place of `./mvnw` in the examples below. If you do that you also
+might need to add `-P spring` if your local Maven settings do not
+contain repository declarations for spring pre-release artifacts.
+
+NOTE: Be aware that you might need to increase the amount of memory
+available to Maven by setting a `MAVEN_OPTS` environment variable with
+a value like `-Xmx512m -XX:MaxPermSize=128m`. We try to cover this in
+the `.mvn` configuration, so if you find you have to do it to make a
+build succeed, please raise a ticket to get the settings added to
+source control.
+
+The projects that require middleware (i.e. Redis) for testing generally
+require that a local instance of [Docker](https://www.docker.com/get-started) is installed and running.
+
+[[documentation]]
+== Documentation
+
+The spring-cloud-build module has a "docs" profile, and if you switch
+that on it will try to build asciidoc sources using https://docs.antora.org/antora/latest/[Antora] from
+`modules/ROOT/`.
+
+As part of that process it will look for a
+`docs/src/main/asciidoc/README.adoc` and process it by loading all the includes, but not
+parsing or rendering it, just copying it to `${main.basedir}`
+(defaults to `$\{basedir}`, i.e. the root of the project). If there are
+any changes in the README it will then show up after a Maven build as
+a modified file in the correct place. Just commit it and push the change.
+
+[[working-with-the-code]]
+== Working with the code
+If you don't have an IDE preference we would recommend that you use
+https://www.springsource.com/developer/sts[Spring Tools Suite] or
+https://eclipse.org[Eclipse] when working with the code. We use the
+https://eclipse.org/m2e/[m2eclipse] eclipse plugin for maven support. Other IDEs and tools
+should also work without issue as long as they use Maven 3.3.3 or better.
+
+[[activate-the-spring-maven-profile]]
+=== Activate the Spring Maven profile
+Spring Cloud projects require the 'spring' Maven profile to be activated to resolve
+the spring milestone and snapshot repositories. Use your preferred IDE to set this
+profile to be active, or you may experience build errors.
+
+[[importing-into-eclipse-with-m2eclipse]]
+=== Importing into eclipse with m2eclipse
+We recommend the https://eclipse.org/m2e/[m2eclipse] eclipse plugin when working with
+eclipse. If you don't already have m2eclipse installed it is available from the "eclipse
+marketplace".
+
+NOTE: Older versions of m2e do not support Maven 3.3, so once the
+projects are imported into Eclipse you will also need to tell
+m2eclipse to use the right profile for the projects.  If you
+see many different errors related to the POMs in the projects, check
+that you have an up to date installation.  If you can't upgrade m2e,
+add the "spring" profile to your `settings.xml`. Alternatively you can
+copy the repository settings from the "spring" profile of the parent
+pom into your `settings.xml`.
+
+[[importing-into-eclipse-without-m2eclipse]]
+=== Importing into eclipse without m2eclipse
+If you prefer not to use m2eclipse you can generate eclipse project metadata using the
+following command:
+
+[indent=0]
+----
+	$ ./mvnw eclipse:eclipse
+----
+
+The generated eclipse projects can be imported by selecting `import existing projects`
+from the `file` menu.
+
 
 NOTE:  To build the module `spring-cloud-netflix-hystrix-contract` along with the entire Netflix project run the
 `build.sh` script in the `scripts` directory.
 
 == Contributing
 
-Unresolved directive in <stdin> - include::https://raw.githubusercontent.com/spring-cloud/spring-cloud-build/main/docs/modules/ROOT/partials/contributing-docs.adoc[]
+NOTE: Spring Cloud is released under the non-restrictive Apache 2.0 license. If you would like to contribute to this section of the documentation or if you find an error, please find the source code and issue trackers in the project at {github-project}[github].
 
 == License
 
