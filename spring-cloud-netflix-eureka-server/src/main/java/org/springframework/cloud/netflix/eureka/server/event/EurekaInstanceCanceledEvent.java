/*
 * Copyright 2013-2020 the original author or authors.
 *
 * Licensed under the Apache License, Version 2.0 (the "License");
 * you may not use this file except in compliance with the License.
 * You may obtain a copy of the License at
 *
 *      https://www.apache.org/licenses/LICENSE-2.0
 *
 * Unless required by applicable law or agreed to in writing, software
 * distributed under the License is distributed on an "AS IS" BASIS,
 * WITHOUT WARRANTIES OR CONDITIONS OF ANY KIND, either express or implied.
 * See the License for the specific language governing permissions and
 * limitations under the License.
 */

package org.springframework.cloud.netflix.eureka.server.event;

import java.util.Objects;

import org.springframework.context.ApplicationEvent;

/**
 * @author Spencer Gibb
 * @author Gregor Zurowski
 */
@SuppressWarnings("serial")
public class EurekaInstanceCanceledEvent extends ApplicationEvent {

	private String appName;

	private String serverId;

	private boolean replication;

	public EurekaInstanceCanceledEvent(Object source, String appName, String serverId, boolean replication) {
		super(source);
		this.appName = appName;
		this.serverId = serverId;
		this.replication = replication;
	}

	public String getAppName() {
		return appName;
	}

	public void setAppName(String appName) {
		this.appName = appName;
	}

	public String getServerId() {
		return serverId;
	}

	public void setServerId(String serverId) {
		this.serverId = serverId;
	}

	public boolean isReplication() {
		return replication;
	}

	public void setReplication(boolean replication) {
		this.replication = replication;
	}

	@Override
	public boolean equals(Object o) {
		if (this == o) {
			return true;
		}
		if (o == null || getClass() != o.getClass()) {
			return false;
		}
		EurekaInstanceCanceledEvent that = (EurekaInstanceCanceledEvent) o;
<<<<<<< HEAD
		return Objects.equals(appName, that.appName) && Objects.equals(serverId, that.serverId)
				&& replication == replication;
=======
		return this.replication == that.replication
				&& Objects.equals(this.appName, that.appName)
				&& Objects.equals(this.serverId, that.serverId);
>>>>>>> ce82ea3b
	}

	@Override
	public int hashCode() {
		return Objects.hash(appName, serverId, replication);
	}

	@Override
	public String toString() {
		return new StringBuilder("EurekaInstanceCanceledEvent{").append("appName='").append(appName).append("', ")
				.append("serverId='").append(serverId).append("', ").append("replication=").append(replication)
				.append("}").toString();
	}

}<|MERGE_RESOLUTION|>--- conflicted
+++ resolved
@@ -73,14 +73,9 @@
 			return false;
 		}
 		EurekaInstanceCanceledEvent that = (EurekaInstanceCanceledEvent) o;
-<<<<<<< HEAD
-		return Objects.equals(appName, that.appName) && Objects.equals(serverId, that.serverId)
-				&& replication == replication;
-=======
 		return this.replication == that.replication
 				&& Objects.equals(this.appName, that.appName)
 				&& Objects.equals(this.serverId, that.serverId);
->>>>>>> ce82ea3b
 	}
 
 	@Override
