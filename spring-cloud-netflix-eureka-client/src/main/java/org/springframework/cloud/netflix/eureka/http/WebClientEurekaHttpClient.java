/*
 * Copyright 2017-2022 the original author or authors.
 *
 * Licensed under the Apache License, Version 2.0 (the "License");
 * you may not use this file except in compliance with the License.
 * You may obtain a copy of the License at
 *
 *      https://www.apache.org/licenses/LICENSE-2.0
 *
 * Unless required by applicable law or agreed to in writing, software
 * distributed under the License is distributed on an "AS IS" BASIS,
 * WITHOUT WARRANTIES OR CONDITIONS OF ANY KIND, either express or implied.
 * See the License for the specific language governing permissions and
 * limitations under the License.
 */

package org.springframework.cloud.netflix.eureka.http;

import java.util.Map;

import com.netflix.appinfo.InstanceInfo;
import com.netflix.appinfo.InstanceInfo.InstanceStatus;
import com.netflix.discovery.shared.Application;
import com.netflix.discovery.shared.Applications;
import com.netflix.discovery.shared.transport.EurekaHttpClient;
import com.netflix.discovery.shared.transport.EurekaHttpResponse;
import com.netflix.discovery.shared.transport.EurekaHttpResponse.EurekaHttpResponseBuilder;
import com.netflix.discovery.util.StringUtil;
<<<<<<< HEAD
=======
import reactor.core.publisher.Mono;
>>>>>>> 147d50f2

import org.springframework.http.HttpHeaders;
import org.springframework.http.HttpStatus;
import org.springframework.http.MediaType;
import org.springframework.http.ResponseEntity;
import org.springframework.web.reactive.function.BodyInserters;
import org.springframework.web.reactive.function.client.ClientResponse;
import org.springframework.web.reactive.function.client.WebClient;

import static com.netflix.discovery.shared.transport.EurekaHttpResponse.anEurekaHttpResponse;

/**
 * @author Daniel Lavoie
 * @author Haytham Mohamed
 */
public class WebClientEurekaHttpClient implements EurekaHttpClient {

<<<<<<< HEAD
	private final WebClient webClient;
=======
	private WebClient webClient;
>>>>>>> 147d50f2

	public WebClientEurekaHttpClient(WebClient webClient) {
		this.webClient = webClient;
	}

	@Override
	public EurekaHttpResponse<Void> register(InstanceInfo info) {
		return webClient.post().uri("apps/" + info.getAppName()).body(BodyInserters.fromValue(info))
				.header(HttpHeaders.ACCEPT_ENCODING, "gzip")
				.header(HttpHeaders.CONTENT_TYPE, MediaType.APPLICATION_JSON_VALUE).retrieve()
				.onStatus(HttpStatus::isError, this::ignoreError).toBodilessEntity().map(this::eurekaHttpResponse)
				.block();
	}

	@Override
	public EurekaHttpResponse<Void> cancel(String appName, String id) {
		return webClient.delete().uri("apps/" + appName + '/' + id).retrieve()
				.onStatus(HttpStatus::isError, this::ignoreError).toBodilessEntity().map(this::eurekaHttpResponse)
				.block();
	}

	@Override
	public EurekaHttpResponse<InstanceInfo> sendHeartBeat(String appName, String id, InstanceInfo info,
			InstanceStatus overriddenStatus) {
		String urlPath = "apps/" + appName + '/' + id + "?status=" + info.getStatus().toString()
				+ "&lastDirtyTimestamp=" + info.getLastDirtyTimestamp().toString()
				+ (overriddenStatus != null ? "&overriddenstatus=" + overriddenStatus.name() : "");

		ResponseEntity<InstanceInfo> response = webClient.put().uri(urlPath)
				.header(HttpHeaders.CONTENT_TYPE, MediaType.APPLICATION_JSON_VALUE)
				.header(HttpHeaders.ACCEPT, MediaType.APPLICATION_JSON_VALUE).retrieve()
				.onStatus(HttpStatus::isError, this::ignoreError).toEntity(InstanceInfo.class).block();

		EurekaHttpResponseBuilder<InstanceInfo> builder = anEurekaHttpResponse(statusCodeValueOf(response),
				InstanceInfo.class).headers(headersOf(response));

		InstanceInfo entity = response.getBody();

		if (entity != null) {
			builder.entity(entity);
		}

		return builder.build();

	}

	@Override
	public EurekaHttpResponse<Void> statusUpdate(String appName, String id, InstanceStatus newStatus,
			InstanceInfo info) {
		String urlPath = "apps/" + appName + '/' + id + "/status?value=" + newStatus.name() + "&lastDirtyTimestamp="
				+ info.getLastDirtyTimestamp().toString();

		return webClient.put().uri(urlPath).header(HttpHeaders.CONTENT_TYPE, MediaType.APPLICATION_JSON_VALUE)
				.retrieve().onStatus(HttpStatus::isError, this::ignoreError).toBodilessEntity()
				.map(this::eurekaHttpResponse).block();
	}

	@Override
	public EurekaHttpResponse<Void> deleteStatusOverride(String appName, String id, InstanceInfo info) {
		String urlPath = "apps/" + appName + '/' + id + "/status?lastDirtyTimestamp="
				+ info.getLastDirtyTimestamp().toString();

		return webClient.delete().uri(urlPath).header(HttpHeaders.CONTENT_TYPE, MediaType.APPLICATION_JSON_VALUE)
				.retrieve().onStatus(HttpStatus::isError, this::ignoreError).toBodilessEntity()
				.map(this::eurekaHttpResponse).block();
	}

	@Override
	public EurekaHttpResponse<Applications> getApplications(String... regions) {
		return getApplicationsInternal("apps/", regions);
	}

	private EurekaHttpResponse<Applications> getApplicationsInternal(String urlPath, String[] regions) {
		String url = urlPath;

		if (regions != null && regions.length > 0) {
			url = url + (urlPath.contains("?") ? "&" : "?") + "regions=" + StringUtil.join(regions);
		}

		ResponseEntity<Applications> response = webClient.get().uri(url)
				.header(HttpHeaders.CONTENT_TYPE, MediaType.APPLICATION_JSON_VALUE)
				.header(HttpHeaders.ACCEPT, MediaType.APPLICATION_JSON_VALUE).retrieve()
				.onStatus(HttpStatus::isError, this::ignoreError).toEntity(Applications.class).block();

		int statusCode = statusCodeValueOf(response);

		Applications body = response.getBody();

		return anEurekaHttpResponse(statusCode, statusCode == HttpStatus.OK.value() && body != null ? body : null)
				.headers(headersOf(response)).build();
	}

	@Override
	public EurekaHttpResponse<Applications> getDelta(String... regions) {
		return getApplicationsInternal("apps/delta", regions);
	}

	@Override
	public EurekaHttpResponse<Applications> getVip(String vipAddress, String... regions) {
		return getApplicationsInternal("vips/" + vipAddress, regions);
	}

	@Override
	public EurekaHttpResponse<Applications> getSecureVip(String secureVipAddress, String... regions) {
		return getApplicationsInternal("svips/" + secureVipAddress, regions);
	}

	@Override
	public EurekaHttpResponse<Application> getApplication(String appName) {

		ResponseEntity<Application> response = webClient.get().uri("apps/" + appName)
				.header(HttpHeaders.ACCEPT, MediaType.APPLICATION_JSON_VALUE).retrieve()
				.onStatus(HttpStatus::isError, this::ignoreError).toEntity(Application.class).block();

		int statusCode = statusCodeValueOf(response);
		Application body = response.getBody();

		Application application = statusCode == HttpStatus.OK.value() && body != null ? body : null;

		return anEurekaHttpResponse(statusCode, application).headers(headersOf(response)).build();
	}

	@Override
	public EurekaHttpResponse<InstanceInfo> getInstance(String appName, String id) {
		return getInstanceInternal("apps/" + appName + '/' + id);
	}

	@Override
	public EurekaHttpResponse<InstanceInfo> getInstance(String id) {
		return getInstanceInternal("instances/" + id);
	}

	private EurekaHttpResponse<InstanceInfo> getInstanceInternal(String urlPath) {
		ResponseEntity<InstanceInfo> response = webClient.get().uri(urlPath)
				.header(HttpHeaders.ACCEPT, MediaType.APPLICATION_JSON_VALUE).retrieve()
				.onStatus(HttpStatus::isError, this::ignoreError).toEntity(InstanceInfo.class).block();

		int statusCode = statusCodeValueOf(response);
		InstanceInfo body = response.getBody();

		return anEurekaHttpResponse(statusCode, statusCode == HttpStatus.OK.value() && body != null ? body : null)
				.headers(headersOf(response)).build();
	}

	@Override
	public void shutdown() {
		// Nothing to do
	}

	public WebClient getWebClient() {
		return this.webClient;
	}

<<<<<<< HEAD
	private static Map<String, String> headersOf(ClientResponse response) {
		ClientResponse.Headers httpHeaders = response.headers();
		if (httpHeaders == null) {
			return Collections.emptyMap();
		}
		HttpHeaders asHeaders = httpHeaders.asHttpHeaders();
		if (asHeaders == null) {
			return Collections.emptyMap();
		}
		Map<String, String> headers = new HashMap<>();
		asHeaders.entrySet().forEach(entry -> entry.getValue().forEach(v -> headers.put(entry.getKey(), v)));
		return headers;
=======
	private Mono<? extends Throwable> ignoreError(ClientResponse response) {
		return Mono.empty();
	}

	private static Map<String, String> headersOf(ResponseEntity<?> response) {
		return response.getHeaders().toSingleValueMap();
>>>>>>> 147d50f2
	}

	private int statusCodeValueOf(ResponseEntity<?> response) {
		return response.getStatusCode().value();
	}

	private EurekaHttpResponse<Void> eurekaHttpResponse(ResponseEntity<?> response) {
		return anEurekaHttpResponse(statusCodeValueOf(response)).headers(headersOf(response)).build();
	}

}<|MERGE_RESOLUTION|>--- conflicted
+++ resolved
@@ -26,10 +26,7 @@
 import com.netflix.discovery.shared.transport.EurekaHttpResponse;
 import com.netflix.discovery.shared.transport.EurekaHttpResponse.EurekaHttpResponseBuilder;
 import com.netflix.discovery.util.StringUtil;
-<<<<<<< HEAD
-=======
 import reactor.core.publisher.Mono;
->>>>>>> 147d50f2
 
 import org.springframework.http.HttpHeaders;
 import org.springframework.http.HttpStatus;
@@ -47,11 +44,7 @@
  */
 public class WebClientEurekaHttpClient implements EurekaHttpClient {
 
-<<<<<<< HEAD
-	private final WebClient webClient;
-=======
 	private WebClient webClient;
->>>>>>> 147d50f2
 
 	public WebClientEurekaHttpClient(WebClient webClient) {
 		this.webClient = webClient;
@@ -205,27 +198,12 @@
 		return this.webClient;
 	}
 
-<<<<<<< HEAD
-	private static Map<String, String> headersOf(ClientResponse response) {
-		ClientResponse.Headers httpHeaders = response.headers();
-		if (httpHeaders == null) {
-			return Collections.emptyMap();
-		}
-		HttpHeaders asHeaders = httpHeaders.asHttpHeaders();
-		if (asHeaders == null) {
-			return Collections.emptyMap();
-		}
-		Map<String, String> headers = new HashMap<>();
-		asHeaders.entrySet().forEach(entry -> entry.getValue().forEach(v -> headers.put(entry.getKey(), v)));
-		return headers;
-=======
 	private Mono<? extends Throwable> ignoreError(ClientResponse response) {
 		return Mono.empty();
 	}
 
 	private static Map<String, String> headersOf(ResponseEntity<?> response) {
 		return response.getHeaders().toSingleValueMap();
->>>>>>> 147d50f2
 	}
 
 	private int statusCodeValueOf(ResponseEntity<?> response) {
